--- conflicted
+++ resolved
@@ -10,14 +10,7 @@
 from pydantic import BaseModel
 import google.generativeai as genai
 from dotenv import load_dotenv
-<<<<<<< HEAD
 from pyprojroot.here import here
-=======
-from agents.suggester_agent import smart_recipe_search_handler
-from typing import Optional
-from datetime import datetime
-import json
->>>>>>> f8a43a7f
 
 # Import Google ADK components
 from google.adk.agents import Agent
@@ -87,7 +80,6 @@
 class IngredientList(BaseModel):
     ingredients: List[str]
 
-<<<<<<< HEAD
 class StartCookingRequest(BaseModel):
     recipe_index: int = 0  # Which recipe from search results to use
     ingredients: List[str]  # Original ingredients searched
@@ -292,24 +284,12 @@
 @app.get("/")
 def home():
     return {"message": "Cooking Assistant API is running!"}
-=======
-class LikeRecipe(BaseModel):
-    recipe_id: str
-    user_id: str
-    cuisine_type: Optional[str] = None
-    difficulty: Optional[str] = None
-    estimated_time: Optional[str] = None
-    ingredients: Optional[List[str]] = None
-    link: Optional[str] = None
-
->>>>>>> f8a43a7f
 
 @app.post("/agent/smart-search")
 async def smart_recipe_search(payload: IngredientList):
     """Search for recipes based on ingredients"""
     return await smart_recipe_search_handler(payload.ingredients)
 
-<<<<<<< HEAD
 @app.post("/cooking/start")
 async def start_cooking_session(request: StartCookingRequest) -> CookingResponse:
     """Start a new cooking session with a selected recipe"""
@@ -492,153 +472,4 @@
 
 if __name__ == "__main__":
     import uvicorn
-    uvicorn.run(app, host="0.0.0.0", port=8000)
-=======
-@app.post("/agent/like-recipe")
-async def like_recipe(payload: LikeRecipe):
-    """Store a liked recipe with user preferences"""
-
-    # Example user_preferences dictionary (should be replaced with actual storage logic)
-    global user_preferences
-    if "liked_recipes" not in user_preferences:
-        user_preferences["liked_recipes"] = []
-
-    # Add to liked recipes if not already present
-    existing_ids = [recipe["recipe_id"] for recipe in user_preferences["liked_recipes"]]
-
-    if payload.recipe_id not in existing_ids:
-        liked_recipe = {
-            "recipe_id": payload.recipe,
-            "title": payload.title,
-            "cuisine_type": payload.cuisine_type,
-            "difficulty": payload.difficulty,
-            "estimated_time": payload.estimated_time,
-            "ingredients": payload.ingredients or [],
-            "link": payload.link,
-            "liked_at": datetime.now().isoformat()
-        }
-
-        user_preferences["liked_recipes"].append(liked_recipe)
-
-        #Update preferences
-        _update_preference_patterns(liked_recipe)
-
-        print(f"Recipe '{payload.title}' liked and added to preferences.")
-        print(f"Total liked recipes: {len(user_preferences['liked_recipes'])}")
-
-        return {
-            "message": True,
-            "message": f"Recipe '{payload.title}' added to your favorites.",
-            "total_likes": len(user_preferences["liked_recipes"])
-        }
-    
-    else:
-        return {
-            "success": True,
-            "message": f"Recipe is already in your favorites.",
-            "total_likes": len(user_preferences["liked_recipes"])
-        }
-    
-@app.delete("/agent/unlike-recipe/{recipe_id}")
-async def unlike_recipe(recipe_id: str):
-    """Remove a recipe from liked recipes"""
-    initial_count = len(user_preferences["liked_recipes"])
-    user_preferences["liked_recipes"] = [
-        recipe for recipe in user_preferences["liked_recipes"] 
-        if recipe["recipe_id"] != recipe_id
-    ]
-    
-    removed = initial_count > len(user_preferences["liked_recipes"])
-    
-    if removed:
-        # Rebuild preference patterns
-        _rebuild_preference_patterns()
-        
-    return {
-        "success": removed,
-        "message": "Recipe removed from favorites" if removed else "Recipe not found in favorites",
-        "total_likes": len(user_preferences["liked_recipes"])
-    }
-
-@app.get("/agent/liked-recipes")
-async def get_liked_recipes():
-    """Get all liked recipes"""
-    return {
-        "liked_recipes": user_preferences["liked_recipes"],
-        "total": len(user_preferences["liked_recipes"]),
-        "preferences": user_preferences["preference_patterns"]
-    }
-
-@app.get("/agent/preferences")
-async def get_user_preferences():
-    """Get user preference patterns"""
-    return user_preferences["preference_patterns"]
-
-def _update_preference_patterns(liked_recipe):
-    """Update preference patterns based on a newly liked recipe"""
-    patterns = user_preferences["preference_patterns"]
-    
-    # Update cuisine preferences
-    if liked_recipe.get("cuisine_type"):
-        cuisine = liked_recipe["cuisine_type"]
-        patterns["cuisines"][cuisine] = patterns["cuisines"].get(cuisine, 0) + 1
-    
-    # Update difficulty preferences
-    if liked_recipe.get("difficulty"):
-        difficulty = liked_recipe["difficulty"]
-        patterns["difficulty_levels"][difficulty] = patterns["difficulty_levels"].get(difficulty, 0) + 1
-    
-    # Update ingredient preferences
-    if liked_recipe.get("ingredients"):
-        for ingredient in liked_recipe["ingredients"]:
-            ingredient_lower = ingredient.lower()
-            patterns["ingredients"][ingredient_lower] = patterns["ingredients"].get(ingredient_lower, 0) + 1
-    
-    # Update cooking time preferences
-    if liked_recipe.get("estimated_time"):
-        time_category = _categorize_cooking_time(liked_recipe["estimated_time"])
-        patterns["cooking_times"][time_category] = patterns["cooking_times"].get(time_category, 0) + 1
-
-def _rebuild_preference_patterns():
-    """Rebuild preference patterns from scratch"""
-    patterns = {
-        "cuisines": {},
-        "ingredients": {},
-        "difficulty_levels": {},
-        "cooking_times": {}
-    }
-    
-    for recipe in user_preferences["liked_recipes"]:
-        _update_preference_patterns(recipe)
-
-def _categorize_cooking_time(time_str):
-    """Categorize cooking time into buckets"""
-    if not time_str:
-        return "unknown"
-    
-    time_lower = time_str.lower()
-    if "minute" in time_lower:
-        try:
-            minutes = int(''.join(filter(str.isdigit, time_str)))
-            if minutes <= 15:
-                return "quick (≤15 min)"
-            elif minutes <= 30:
-                return "medium (16-30 min)"
-            elif minutes <= 60:
-                return "longer (31-60 min)"
-            else:
-                return "extended (>60 min)"
-        except:
-            pass
-    
-    if any(word in time_lower for word in ["quick", "fast", "easy"]):
-        return "quick (≤15 min)"
-    elif any(word in time_lower for word in ["hour", "slow"]):
-        return "extended (>60 min)"
-    
-    return "medium (16-30 min)"
-
-@app.get("/")
-def home():
-    return {"message": "Gemini-powered backend is up and running!"}
->>>>>>> f8a43a7f
+    uvicorn.run(app, host="0.0.0.0", port=8000)